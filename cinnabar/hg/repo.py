--- conflicted
+++ resolved
@@ -58,7 +58,6 @@
     return fh
 
 
-<<<<<<< HEAD
 class unbundle20(object):
     def __init__(self, fh):
         self.fh = fh
@@ -108,57 +107,6 @@
         ret = b''
         while (size is None or size > 0) and not self.consumed:
             if self.chunk_size == self.chunk_offset:
-=======
-    try:
-        if check_enabled('no-bundle2'):
-            raise ImportError('Do not use bundlev2')
-        from mercurial.bundle2 import capabilities
-        if b'HG20' not in capabilities:
-            raise ImportError('Mercurial may have unbundle20 but insufficient')
-        from mercurial.bundle2 import unbundle20
-    except ImportError:
-        unbundle20 = False
-
-    url_passwordmgr = url.passwordmgr
-
-    class passwordmgr(url_passwordmgr):
-        def find_user_password(self, realm, authuri):
-            try:
-                return url_passwordmgr.find_user_password(self, realm,
-                                                          authuri)
-            except error.Abort:
-                # Assume error.Abort is only thrown from the base class's
-                # find_user_password itself, which reflects that authentication
-                # information is missing and mercurial would want to get it
-                # from user input, but can't because the ui isn't interactive.
-                credentials = dict(
-                    line.split(b'=', 1)
-                    for line in Git.iter('credential', 'fill',
-                                         stdin=b'url=%s' % authuri)
-                )
-                username = credentials.get(b'username')
-                password = credentials.get(b'password')
-                if not username or not password:
-                    raise
-                return username, password
-
-    url.passwordmgr = passwordmgr
-else:
-    def cg1unpacker(fh, alg):
-        assert alg == b'UN'
-        return fh
-
-
-if not changegroup and not unbundle20 and not check_enabled('no-bundle2'):
-    class unbundle20(object):
-        def __init__(self, ui, fh):
-            self.fh = fh
-            params_len = readexactly(fh, 4)
-            assert params_len == b'\0\0\0\0'
-
-        def iterparts(self):
-            while True:
->>>>>>> 796b420b
                 d = readexactly(self.fh, 4)
                 self.chunk_size = struct.unpack('>i', d)[0]
                 if self.chunk_size == 0:
@@ -1137,42 +1085,7 @@
 
 
 def _get_repo(remote):
-<<<<<<< HEAD
     stream = HgRepoHelper.connect(remote.url)
     if stream:
         return bundlerepo(remote.url, stream)
-    return HelperRepo(remote.url)
-=======
-    if not changegroup or experiment('wire'):
-        if not changegroup and not check_enabled('no-mercurial'):
-            logging.warning('Mercurial libraries not found. Falling back to '
-                            'experimental native access.')
-
-        stream = HgRepoHelper.connect(remote.url)
-        if stream:
-            return bundlerepo(remote.url, stream)
-        return HelperRepo(remote.url)
-
-    if remote.parsed_url.scheme == b'file':
-        # Make file://c:/... paths work by taking the netloc
-        path = remote.parsed_url.netloc + remote.parsed_url.path
-        if sys.platform == 'win32':
-            # TODO: This probably needs more thought.
-            path = path.lstrip(b'/')
-        if os.path.isfile(path):
-            return bundlerepo(path)
-    ui = get_ui()
-    if changegroup and remote.parsed_url.scheme == b'file':
-        repo = localpeer(ui, path)
-    else:
-        try:
-            repo = hg.peer(ui, {}, remote.url)
-        except (error.RepoError, HTTPError, IOError):
-            if remote.parsed_url.scheme in ('http', 'https'):
-                return bundlerepo(remote.url, HTTPReader(remote.url))
-            raise
-
-    assert repo.capable(b'getbundle')
-
-    return repo
->>>>>>> 796b420b
+    return HelperRepo(remote.url)