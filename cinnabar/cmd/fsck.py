import hashlib
import logging
import os
import sys
from cinnabar.cmd.util import CLI
from cinnabar.githg import (
    Changeset,
    ChangesetPatcher,
    FileFindParents,
    GitCommit,
    GitHgStore,
    HG_EMPTY_FILE,
)
from cinnabar.dag import gitdag
from cinnabar.git import (
    Git,
    NULL_NODE_ID,
)
from cinnabar.util import (
    interval_expired,
    progress_iter,
)
from cinnabar.helper import GitHgHelper
from cinnabar.hg.bundle import get_changes
from collections import defaultdict


class FsckStatus(object):
    def __init__(self):
        self.status = 'ok'

    def __call__(self, status):
        return self.status == status

    def info(self, message):
        sys.stderr.write('\r')
        print(message)

    def fix(self, message):
        self.status = 'fixed'
        self.info(message)

    def report(self, message):
        self.status = 'broken'
        self.info(message)


def get_replace():
    replace = {}
    for line in Git.ls_tree(Git.resolve_ref('refs/cinnabar/metadata')):
        mode, typ, sha1, path = line
        replace[path] = sha1
    return replace


def check_replace():
    self_refs = [r for r, s in get_replace().items() if r == s]
    for r in progress_iter('Removing {} self-referencing grafts', self_refs):
        GitHgHelper.set(b'replace', r, NULL_NODE_ID)


@CLI.subcommand
@CLI.argument('--force', action='store_true',
              help='Force check, even when metadata was already checked. '
                   'Also disables incremental fsck')
@CLI.argument('--full', action='store_true',
              help='Check more thoroughly')
@CLI.argument('commit', nargs='*',
              help='Specific commit or changeset to check')
def fsck(args):
    '''check cinnabar metadata consistency'''

    assert args.commit or args.full

    status = FsckStatus()

    store = GitHgStore()

    if args.commit:
        commits = set()
        all_git_commits = {}

        for c in args.commit:
            c = c.encode('ascii')
            cs = store.hg_changeset(c)
            if cs:
                commits.add(c)
                c = cs.node
            commit = GitHgHelper.hg2git(c)
            if commit == NULL_NODE_ID and not cs:
                status.info('Unknown commit or changeset: %s'
                            % c.decode('ascii'))
                return 1
            if not cs:
                cs = store.hg_changeset(commit)
                commits.add(commit)

        all_git_commits = GitHgHelper.rev_list(b'--no-walk=unsorted', *commits)
    else:
        all_refs = dict((ref, sha1)
                        for sha1, ref in Git.for_each_ref('refs/cinnabar'))

        if b'refs/cinnabar/metadata' in all_refs:
            git_heads = b'%s^^@' % all_refs[b'refs/cinnabar/metadata']
        else:
            assert False

        all_git_commits = GitHgHelper.rev_list(
            b'--topo-order', b'--full-history', b'--reverse', git_heads)

    dag = gitdag()

    if not args.commit:
        store_manifest_heads = set(GitHgHelper.heads(b'manifests'))
        GitHgHelper.reset_heads(b'manifests')

    full_file_check = FileFindParents.logger.isEnabledFor(logging.DEBUG)

    replace = get_replace()
    for node, tree, parents in progress_iter('Checking {} changesets',
                                             all_git_commits):
        node = replace.get(node, node)
        hg_node = store.hg_changeset(node)
        if not hg_node:
            status.report('Missing note for git commit: ' +
                          node.decode('ascii'))
            continue
        GitHgHelper.seen(b'git2hg', node)

        changeset_data = store.changeset(hg_node)
        changeset = changeset_data.node

        GitHgHelper.seen(b'hg2git', changeset)
        changeset_ref = store.changeset_ref(changeset)
        if not changeset_ref:
            status.report('Missing changeset in hg2git branch: %s'
                          % changeset.decode('ascii'))
            continue
        elif bytes(changeset_ref) != node:
            status.report('Commit mismatch for changeset %s\n'
                          '  hg2git: %s\n  commit: %s'
                          % (changeset.decode('ascii'),
                             changeset_ref.decode('ascii'),
                             node.decode('ascii')))

        hg_changeset = store.changeset(changeset)
        if hg_changeset.node != hg_changeset.sha1:
            status.report('Sha1 mismatch for changeset %s'
                          % changeset.decode('ascii'))
        else:
            raw_changeset = Changeset.from_git_commit(node)
            patcher = ChangesetPatcher.from_diff(raw_changeset, changeset_data)
            if patcher != store.read_changeset_data(node):
                status.fix('Adjusted changeset metadata for %s'
                           % changeset.decode('ascii'))
                GitHgHelper.set(b'changeset', changeset, NULL_NODE_ID)
                GitHgHelper.set(b'changeset', changeset, node)
                GitHgHelper.put_blob(patcher, want_sha1=False)
                GitHgHelper.set(b'changeset-metadata', changeset, NULL_NODE_ID)
                GitHgHelper.set(b'changeset-metadata', changeset, b':1')

        dag.add(hg_changeset.node,
                (hg_changeset.parent1, hg_changeset.parent2),
                changeset_data.branch or b'default')

<<<<<<< HEAD
        raw_changeset = Changeset.from_git_commit(node)
        patcher = ChangesetPatcher.from_diff(raw_changeset, changeset_data)
        if patcher != store.read_changeset_data(node):
            status.fix('Adjusted changeset metadata for %s'
                       % changeset.decode('ascii'))
            GitHgHelper.set(b'changeset', changeset, NULL_NODE_ID)
            GitHgHelper.set(b'changeset', changeset, node)
            sha1 = GitHgHelper.put_blob(patcher)
            GitHgHelper.set(b'changeset-metadata', changeset, NULL_NODE_ID)
            GitHgHelper.set(b'changeset-metadata', changeset, sha1)

=======
>>>>>>> 5e076411
        manifest = changeset_data.manifest
        if GitHgHelper.seen(b'hg2git', manifest) or manifest == NULL_NODE_ID:
            continue
        manifest_ref = store.manifest_ref(manifest)
        if not manifest_ref:
            status.report('Missing manifest in hg2git branch: %s'
                          % manifest.decode('ascii'))

        parents = tuple(
            store.changeset(p).manifest
            for p in hg_changeset.parents
        )
        git_parents = tuple(store.manifest_ref(p) for p in parents
                            if p != NULL_NODE_ID)

        # This doesn't change the value but makes the helper track the manifest
        # dag.
        if not args.commit:
            GitHgHelper.set(b'manifest', manifest, manifest_ref)

        if not GitHgHelper.check_manifest(manifest):
            status.report('Sha1 mismatch for manifest %s'
                          % manifest.decode('ascii'))

        manifest_commit_parents = GitCommit(manifest_ref).parents
        if sorted(manifest_commit_parents) != sorted(git_parents):
            # TODO: better error
            status.report('%s(%s) %s != %s' % (
                manifest.decode('ascii'),
                manifest_ref.decode('ascii'),
                ' '.join(p.decode('ascii') for p in manifest_commit_parents),
                ' '.join(p.decode('ascii') for p in git_parents)))

        # TODO: check that manifest content matches changeset content

        changes = get_changes(manifest_ref, git_parents)
        for path, hg_file, hg_fileparents in changes:
            if hg_file != NULL_NODE_ID and (hg_file == HG_EMPTY_FILE or
                                            GitHgHelper.seen(b'hg2git',
                                                             hg_file)):
                if full_file_check:
                    file = store.file(hg_file, hg_fileparents)
                    valid = file.node == file.sha1
                else:
                    valid = GitHgHelper.check_file(hg_file,
                                                   *hg_fileparents)
                if not valid:
                    status.report(
                        'Sha1 mismatch for file %s in manifest %s'
                        % (hg_file.decode('ascii'),
                           manifest_ref.decode('ascii')))

    if not args.commit and not status('broken'):
        manifest_heads = set(GitHgHelper.heads(b'manifests'))
        if store_manifest_heads != manifest_heads:
            def iter_manifests(a, b):
                for h in a - b:
                    yield h
                for h in b:
                    yield b'^%s' % h

            for m, t, p in GitHgHelper.rev_list(
                    b'--topo-order', b'--full-history', b'--reverse',
                    *iter_manifests(manifest_heads, store_manifest_heads)):
                status.fix('Missing manifest commit in manifest branch: %s'
                           % m.decode('ascii'))

            for m, t, p in GitHgHelper.rev_list(
                    b'--topo-order', b'--full-history', b'--reverse',
                    *iter_manifests(store_manifest_heads, manifest_heads)):
                status.fix('Removing manifest commit %s with no corresponding '
                           'changeset' % (m.decode('ascii')))

            for h in store_manifest_heads - manifest_heads:
                if GitHgHelper.seen(b'hg2git', store.hg_manifest(h)):
                    status.fix('Removing non-head reference to %s in manifests'
                               ' metadata.' % h.decode('ascii'))
    dangling = ()
    if not args.commit and not status('broken'):
        dangling = GitHgHelper.dangling(b'hg2git')
    for obj in dangling:
        status.fix('Removing dangling metadata for ' + obj.decode('ascii'))
        # Theoretically, we should figure out if they are files, manifests
        # or changesets and set the right variable accordingly, but in
        # practice, it makes no difference. Reevaluate when GitHgStore.close
        # is modified, though.
        GitHgHelper.set(b'file', obj, NULL_NODE_ID)
        GitHgHelper.set(b'file-meta', obj, NULL_NODE_ID)

    if not args.commit and not status('broken'):
        dangling = GitHgHelper.dangling(b'git2hg')
    for c in dangling:
        status.fix('Removing dangling note for commit ' + c.decode('ascii'))
        GitHgHelper.set(b'changeset-metadata', c, NULL_NODE_ID)

    check_replace()

    if status('broken'):
        status.info(
            'Your git-cinnabar repository appears to be corrupted. There\n'
            'are known issues in older revisions that have been fixed.\n'
            'Please try running the following command to reset:\n'
            '  git cinnabar reclone\n\n'
            'Please note this command may change the commit sha1s. Your\n'
            'local branches will however stay untouched.\n'
            'Please report any corruption that fsck would detect after a\n'
            'reclone.')

    if not args.commit:
        status.info('Checking head references...')
        computed_heads = defaultdict(set)
        for branch, head in dag.all_heads():
            computed_heads[branch].add(head)

        for branch in sorted(dag.tags()):
            stored_heads = store.heads({branch})
            for head in computed_heads[branch] - stored_heads:
                status.fix('Adding missing head %s in branch %s' %
                           (head.decode('ascii'), os.fsdecode(branch)))
                blob = GitHgHelper.git2hg(head)
                assert blob
                h = hashlib.sha1(b'blob %d\0' % len(blob))
                h.update(blob)
                sha1 = h.hexdigest().encode('ascii')
                GitHgHelper.set(b'changeset-head', head, sha1)
            for head in stored_heads - computed_heads[branch]:
                status.fix('Removing non-head reference to %s in branch %s' %
                           (head.decode('ascii'), os.fsdecode(branch)))
                GitHgHelper.set(b'changeset-head', head, NULL_NODE_ID)

    metadata_commit = Git.resolve_ref('refs/cinnabar/metadata')
    if status('broken'):
        Git.update_ref(b'refs/cinnabar/broken', metadata_commit)
        return 1

    if args.full:
        Git.update_ref(b'refs/cinnabar/checked', metadata_commit)
    interval_expired('fsck', 0)
    store.close()

    if status('fixed'):
        return 2
    return 0<|MERGE_RESOLUTION|>--- conflicted
+++ resolved
@@ -155,28 +155,14 @@
                            % changeset.decode('ascii'))
                 GitHgHelper.set(b'changeset', changeset, NULL_NODE_ID)
                 GitHgHelper.set(b'changeset', changeset, node)
-                GitHgHelper.put_blob(patcher, want_sha1=False)
+                sha1 = GitHgHelper.put_blob(patcher)
                 GitHgHelper.set(b'changeset-metadata', changeset, NULL_NODE_ID)
-                GitHgHelper.set(b'changeset-metadata', changeset, b':1')
+                GitHgHelper.set(b'changeset-metadata', changeset, sha1)
 
         dag.add(hg_changeset.node,
                 (hg_changeset.parent1, hg_changeset.parent2),
                 changeset_data.branch or b'default')
 
-<<<<<<< HEAD
-        raw_changeset = Changeset.from_git_commit(node)
-        patcher = ChangesetPatcher.from_diff(raw_changeset, changeset_data)
-        if patcher != store.read_changeset_data(node):
-            status.fix('Adjusted changeset metadata for %s'
-                       % changeset.decode('ascii'))
-            GitHgHelper.set(b'changeset', changeset, NULL_NODE_ID)
-            GitHgHelper.set(b'changeset', changeset, node)
-            sha1 = GitHgHelper.put_blob(patcher)
-            GitHgHelper.set(b'changeset-metadata', changeset, NULL_NODE_ID)
-            GitHgHelper.set(b'changeset-metadata', changeset, sha1)
-
-=======
->>>>>>> 5e076411
         manifest = changeset_data.manifest
         if GitHgHelper.seen(b'hg2git', manifest) or manifest == NULL_NODE_ID:
             continue
