--- conflicted
+++ resolved
@@ -12,12 +12,7 @@
 from .util import (
     check_enabled,
     IOLogger,
-<<<<<<< HEAD
-=======
-    one,
     Process,
-    sorted_merge,
->>>>>>> 16fcf5cf
 )
 from contextlib import contextmanager
 
@@ -48,25 +43,17 @@
             if helper_path == '':
                 self._helper = None
         if self._helper is False:
-<<<<<<< HEAD
-            config = {'core.ignorecase': 'false'}
+            stderr = None if check_enabled('helper') else open(os.devnull, 'w')
             env = {
                 'GIT_REPLACE_REF_BASE': 'refs/cinnabar/replace/',
             }
-            if helper_path and os.path.exists(helper_path):
-                config['alias.cinnabar-helper'] = '!' + helper_path
-            stderr = None if check_enabled('helper') else open(os.devnull, 'w')
-            self._helper = GitProcess('cinnabar-helper', stdin=subprocess.PIPE,
-                                      stderr=stderr, config=config, env=env)
-=======
-            stderr = None if check_enabled('helper') else open(os.devnull, 'w')
             if helper_path and os.path.exists(helper_path):
                 command = (helper_path,)
             else:
                 command = ('git', 'cinnabar-helper')
             self._helper = Process(*command, stdin=subprocess.PIPE,
-                                   stderr=stderr, logger='cinnabar-helper')
->>>>>>> 16fcf5cf
+                                   stderr=stderr, logger='cinnabar-helper',
+                                   env=env)
             self._helper.stdin.write('version %d\n' % self.VERSION)
             if not self._helper.stdout.readline():
                 logger = logging.getLogger('helper')
@@ -88,29 +75,17 @@
         logger = logging.getLogger(name)
         if logger.isEnabledFor(logging.INFO):
             wrapper = IOLogger(logger, helper.stdout, helper.stdin,
-<<<<<<< HEAD
-                               prefix='[%d]' % helper._proc.pid)
-=======
                                prefix='[%d]' % helper.pid)
->>>>>>> 16fcf5cf
         else:
             wrapper = helper.stdin
 
         if args:
             wrapper.write('%s %s\n' % (name, ' '.join(args)))
-<<<<<<< HEAD
         else:
             wrapper.write('%s\n' % name)
         if logger.isEnabledFor(logging.DEBUG):
             yield wrapper
         else:
-=======
-        else:
-            wrapper.write('%s\n' % name)
-        if logger.isEnabledFor(logging.DEBUG):
-            yield wrapper
-        else:
->>>>>>> 16fcf5cf
             yield helper.stdout
 
     @classmethod
